--- conflicted
+++ resolved
@@ -105,7 +105,22 @@
 plot(sol_ekf, plothy = true, plote = true, plotRt=true)
 plot(sol_sqkf, plothy = true, plote = true)
 
-<<<<<<< HEAD
+## Smoothing ===================================================================
+
+xT,RT,ll = smooth(sol_kf, kf)
+xT2,RT2,ll2 = smooth(sol_ekf, ekf)
+xT3,RT3,ll3 = smooth(sol_ukf, ukf)
+xT4,RT4,ll4 = smooth(sol_sqkf, ukf)
+
+@test xT2 ≈ xT
+@test RT2 ≈ RT
+
+@test xT3 ≈ xT
+@test RT3 ≈ RT
+
+@test xT4 ≈ xT
+@test RT4 ≈ RT
+
 ## Test mixing of measurement models ===========================================
 
 mm_ukf = UKFMeasurementModel{Float64, true, false}(measurement_large_ip, R2; nx, ny)
@@ -124,21 +139,4 @@
 
     @test kf.x ≈ ekf.x ≈ ukf.x
     @test kf.R ≈ ekf.R ≈ ukf.R
-end
-=======
-## Smoothing ===================================================================
-
-xT,RT,ll = smooth(sol_kf, kf)
-xT2,RT2,ll2 = smooth(sol_ekf, ekf)
-xT3,RT3,ll3 = smooth(sol_ukf, ukf)
-xT4,RT4,ll4 = smooth(sol_sqkf, ukf)
-
-@test xT2 ≈ xT
-@test RT2 ≈ RT
-
-@test xT3 ≈ xT
-@test RT3 ≈ RT
-
-@test xT4 ≈ xT
-@test RT4 ≈ RT
->>>>>>> 5a7a6758
+end