--- conflicted
+++ resolved
@@ -240,33 +240,21 @@
         @test_skip mean(abs2, xm - reduce(hcat,xpf)) > mean(abs2, xm - xbm) # particle smoothing improves over filtering
         # NOTE: smoothing sometimes fails to improve so some tests are deactivated
         # plot(xm', layout=2)
-<<<<<<< HEAD
-=======
-        # plot(reduce(hcat,x)', layout=2, lab="True")
-        # plot!(reduce(hcat,ksol.x)', lab="pred")
-        # plot!(reduce(hcat,ksol.xt)', lab="filt")
-        # plot!(reduce(hcat,xT)', lab="smooth")
-        # plot!(reduce(hcat,xTmbf)', lab="smooth_mbf")
->>>>>>> 77cf3deb
 
         w = [x[i+1] - (A_test*x[i] + B_test*u[i]) for i = 1:T-1]
         w_pred = [ksol.x[i+1] - (A_test*ksol.x[i] + B_test*u[i]) for i = 1:T-1]
         w_filt = [ksol.xt[i+1] - (A_test*ksol.xt[i] + B_test*u[i]) for i = 1:T-1]
         w_pf = [ksol.xt[i] - ksol.x[i] for i = 1:T-1] # This is almost the same as w_filt
         w_smooth = [xT[i+1] - (A_test*xT[i] + B_test*u[i]) for i = 1:T-1]
-<<<<<<< HEAD
+
         w_smooth_mbf = [xTmbf[i+1] - (A_test*xTmbf[i] + B_test*u[i]) for i = 1:T-1]
-=======
-        # w_smooth_mbf = [xTmbf[i+1] - (A_test*xTmbf[i] + B_test*u[i]) for i = 1:T-1]
->>>>>>> 77cf3deb
         e = [y[i] - C_test*x[i] for i = 1:T]
         e_smooth = [y[i] - C_test*xT[i] for i = 1:T]
 
         @test cov(w) ≈ 0.01*eye(n) atol=0.004
         @test cov(e) ≈ eye(1) rtol=0.3
         @test cov(e_smooth) ≈ eye(1) rtol=0.3
-<<<<<<< HEAD
-=======
+
 
         # plot(reduce(hcat, w)', layout=2, lab="w")
         # plot!(reduce(hcat, w_pred)', lab="wp")
@@ -277,7 +265,6 @@
 
         # plot(reduce(hcat, e)', lab="e")
         # plot!(reduce(hcat, e_smooth)', lab="ê")
->>>>>>> 77cf3deb
 
 
         sqkf   = SqKalmanFilter(A_test, B_test, C_test, 0, 0.01eye(n), eye(p), d0)
