--- conflicted
+++ resolved
@@ -367,10 +367,6 @@
 ```
 (change the value of the variable `start` to see different parts of the data set, e.g., set `start = 30_000`)
 
-<<<<<<< HEAD
-=======
-
->>>>>>> 77cf3deb
 Z-scores may not capture large outliers if they occur when the estimator is very uncertain
 Does Z-score correlate with "velocity", i.e., are faults correlated with large continuous slopes in the data?
 ```@example FAULT_DETECTION
