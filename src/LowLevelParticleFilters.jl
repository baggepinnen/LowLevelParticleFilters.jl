--- conflicted
+++ resolved
@@ -58,21 +58,13 @@
     else
         Ct = C
     end
-<<<<<<< HEAD
     F   = Ct*R*Ct'
     F   = 0.5(F+F')
-    e   = y-Ct*x
-    K   = (R*Ct')/(F + R2)
-    x .+= K*e
-    R  .= (I - K*Ct)*R
-    logpdf(MvNormal(F), e) - 1/2*logdet(F)
-=======
-    e   = y .- Ct*x
-    K   = (R*Ct')/(Ct*R*Ct' + R2) # Do not use .+ if R2 is I
+    e   = y.-Ct*x
+    K   = (R*Ct')/(F + R2) # Do not use .+ if R2 is I
     x .+= K*e
     R  .= (I - K*Ct)*R # warning against I .- A
-    logpdf(R2d, e)
->>>>>>> 06c8af14
+    logpdf(MvNormal(F), e) - 1/2*logdet(F)
 end
 
 """
