--- conflicted
+++ resolved
@@ -193,17 +193,11 @@
 end
 
 
-<<<<<<< HEAD
 Base.@propagate_inbounds function propagate_particles!(pf::AdvancedParticleFilter, u, j, t::Int, noise=true)
     noise === nothing && (noise = false)
-    f = pf.dynamics
-    x,xp = pf.state.x, pf.state.xprev
-=======
-Base.@propagate_inbounds function propagate_particles!(pf::AdvancedParticleFilter, u, j::Vector{Int}, t::Int, noise::Bool=true)
     f = dynamics(pf)
     s = state(pf)
     x,xp = s.x, s.xprev
->>>>>>> 53dee032
     @inbounds for i = eachindex(x)
         x[i] = f(xp[j[i]], u, t, noise) # TODO: lots of allocations here
     end
