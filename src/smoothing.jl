--- conflicted
+++ resolved
@@ -22,10 +22,15 @@
     KalmanSmoothingSolution(sol, xT, RT)
 end
 
-<<<<<<< HEAD
+smooth(sol::KalmanFilteringSolution) = smooth(sol, sol.f)
+
+function smooth(kf::KalmanFilter, args...)
+    reset!(kf)
+    sol = forward_trajectory(kf, args...)
+    smooth(sol, kf, args...)
+end
+
 # This smoother appears to have issues when there are missing measurements. It also requires more information to be stored from the forward pass, K and S. The benefit of this implementation is that it does not invert the state covariance matrix, instead, it inverts the residual covariance. Pick the smoother that inverts the smallest matrix.
-
-
 """
     xT,RT,ll,λ̃,λ̂,r = smooth_mbf(sol, kf)
 
@@ -79,15 +84,6 @@
     end
     xT,RT,ll,λ̃,λ̂,r
 end
-=======
-smooth(sol::KalmanFilteringSolution) = smooth(sol, sol.f)
->>>>>>> 77cf3deb
-
-function smooth(kf::KalmanFilter, args...)
-    reset!(kf)
-    sol = forward_trajectory(kf, args...)
-    smooth(sol, kf, args...)
-end
 
 function smooth(pf::AbstractParticleFilter, M, u, y, p=parameters(pf))
     sol = forward_trajectory(pf, u, y, p)
